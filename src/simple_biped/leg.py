--- conflicted
+++ resolved
@@ -325,15 +325,5 @@
     print len(phalange_angles)
     while not rospy.is_shutdown():
         for i,thetha in enumerate(thigh_angles):
-<<<<<<< HEAD
             l_leg.send_joint_goal([thigh_angles[i],0.0,0.0,tibia_angles[i],ankle_angles[i],phalange_angles[i]],interval=5,segments=10)
             l_leg.wait_for_motion_done()
-=======
-            l_leg.send_joint_goal([thigh_angles[i],0.0,0.0,tibia_angles[i],ankle_angles[i],phalange_angles[i]],interval=times[i],segments=24)
-            if i+7 <= 11:
-                r_leg.send_joint_goal([thigh_angles[i+7],0.0,0.0,tibia_angles[i+7],ankle_angles[i+7],phalange_angles[i+7]],interval=times[i+7],segments=24)
-            else:
-                r_leg.send_joint_goal([thigh_angles[i-12],0.0,0.0,tibia_angles[i-12],ankle_angles[i-12],phalange_angles[i-12]],interval=times[i-12],segments=24)
-            l_leg.wait_for_motion_done()
-            r_leg.wait_for_motion_done()  
->>>>>>> d5d815c9
